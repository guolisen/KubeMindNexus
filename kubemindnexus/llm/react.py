"""ReAct loop implementation for KubeMindNexus.

This module provides an enhanced ReAct (Reasoning + Acting) loop implementation
that supports modular system prompts, better context management, and improved
error handling.
"""
import re
import asyncio
import json
import logging
import time
from typing import Any, Dict, List, Optional, Tuple, Union, cast

from ..config import Configuration
from ..constants import REACT_MAX_ITERATIONS, REACT_SAFETY_TIMEOUT, ATTEMPT_COMPLETION_TOOL_NAME
from ..database import DatabaseManager
from ..mcp.hub import MCPHub
from ..prompts.system import generate_system_prompt, generate_tool_format
from .base import BaseLLM, MessageRole

logger = logging.getLogger(__name__)


class ReactLoop:
    """ReAct loop for LLM interaction with MCP tools."""
    
    def __init__(
        self,
        config: Configuration,
        db_manager: DatabaseManager,
        mcp_hub: MCPHub,
        llm: BaseLLM,
    ):
        """Initialize ReAct loop.
        
        Args:
            config: Configuration instance.
            db_manager: Database manager instance.
            mcp_hub: MCP hub instance.
            llm: LLM instance.
        """
        self.config = config
        self.db_manager = db_manager
        self.mcp_hub = mcp_hub
        self.llm = llm
        
        # Get ReAct settings from config
        self.max_iterations = config.config.react_max_iterations
        self.safety_timeout = config.config.react_safety_timeout
        
        # Task completion tracking
        self.task_completed = False
        self.completion_result = None
    
    async def run(
        self,
        user_message: str,
        conversation_history: Optional[List[Tuple[str, str]]] = None,
        current_cluster: Optional[str] = None,
    ) -> Tuple[str, int, Dict[str, Any]]:
        """Run the ReAct loop with enhanced system prompt and context management.
        
        Args:
            user_message: User input message.
            conversation_history: Optional conversation history as [(user_msg, assistant_msg), ...].
            current_cluster: Optional current cluster context.
            
        Returns:
            Tuple of (final_response, chat_id, metadata_dict) where metadata_dict contains 
            information about the task completion and execution.
        """
        # Start time for timeout tracking
        start_time = time.time()
        
        # Initialize chat history entry
        chat_id = None
        if conversation_history is None:
            conversation_history = []
            
        # Convert conversation history to messages
        messages: List[Dict[str, Any]] = []
        for user_msg, assistant_msg in conversation_history:
            messages.append({"role": "user", "content": user_msg})
            messages.append({"role": "assistant", "content": assistant_msg})
            
        # Add the current user message
        messages.append({"role": "user", "content": user_message})
        
        cluster_tools = {}
        # If a cluster context is provided, make sure to include both cluster-specific
        # and local tools to provide a complete set of capabilities
        if current_cluster:
            cluster_tools = self.mcp_hub.get_tools_by_cluster(current_cluster)

        # Get local tools
        local_tools = self.mcp_hub.get_local_tools()
        
        # Convert tools to prepare for LLM
        # For some models we need to map between inputSchema and parameters
        server_tools_map = {}
        for server_name, server_tools in cluster_tools.items():
            for tool in server_tools:
                server_tools_map[tool["name"]] = server_name
                if "inputSchema" not in tool and "parameters" in tool:
                    tool["inputSchema"] = tool["parameters"]
        for server_name, server_tools in local_tools.items():
            for tool in server_tools:
                server_tools_map[tool["name"]] = server_name
                if "inputSchema" not in tool and "parameters" in tool:
                    tool["inputSchema"] = tool["parameters"]
       
        # Format tools for the system prompt with cluster context
        # Either use the enhanced formatter or fall back to the basic one
        try:
            tools_description = generate_tool_format(cluster_tools, local_tools, current_cluster)
            logger.info(f"Using enhanced tool formatting for system prompt with cluster: {current_cluster}")
        except Exception as e:
            logger.warning(f"Error using enhanced tool formatting, falling back to basic: {str(e)}")
            tools_description = self.mcp_hub.format_tools_for_prompt(current_cluster)
        
        # Generate the system prompt
        system_prompt_template = self.config.config.system_prompt_template
        
        if system_prompt_template == "use_enhanced":
            try:
                # Get system prompt options
                system_prompt_options = getattr(self.config.config, "system_prompt_options", {})
                if not system_prompt_options:
                    system_prompt_options = {}
                    
                # Extract options with defaults
                include_react_guidance = system_prompt_options.get("include_react_guidance", True)
                include_mcp_guidance = system_prompt_options.get("include_mcp_guidance", True)
                include_kubernetes_guidance = system_prompt_options.get("include_kubernetes_guidance", True)
                
                # Generate the enhanced modular system prompt
                system_prompt = generate_system_prompt(
                    available_tools=tools_description,
                    cluster_context=current_cluster,
                    include_mcp_guidance=include_mcp_guidance,
                    include_react_guidance=include_react_guidance
                )
                logger.info("Using enhanced modular system prompt")
            except Exception as e:
                # Fall back to the legacy template if there's an error
                logger.warning(f"Error generating enhanced system prompt, falling back to legacy: {str(e)}")
                legacy_prompt = getattr(self.config.config, "legacy_system_prompt", None)
                if legacy_prompt:
                    system_prompt = legacy_prompt
                else:
                    system_prompt = "You are KubeMindNexus, a Kubernetes management assistant."
                    
                # Use the basic format with the template
                system_prompt = system_prompt.format(
                    available_tools=tools_description,
                    cluster_context=current_cluster or "None"
                )
        else:
            # Use the provided template
            if not system_prompt_template:
                system_prompt_template = "You are KubeMindNexus, a Kubernetes management assistant."
                
            # Format the template
            system_prompt = system_prompt_template.format(
                available_tools=tools_description,
                cluster_context=current_cluster or "None"
            )
        
        # Run the ReAct loop
        iteration = 0
        tool_messages: List[Dict[str, Any]] = []
        final_response = "I encountered an error processing your request."
        
        while iteration < self.max_iterations:
            # Check timeout with more detailed logging
            elapsed_time = time.time() - start_time
            '''
            if elapsed_time > self.safety_timeout:
                logger.warning(f"ReAct loop timed out after {elapsed_time:.2f}s (limit: {self.safety_timeout}s)")
                final_response = (
                    "I'm taking too long to process your request. This might be due to the complexity "
                    "of the task or current system load. Please try again with a more specific query "
                    "or break your request into smaller steps."
                )
                break
            '''
            iteration += 1
            logger.info(f"ReAct iteration {iteration}")
            
            # Create the full message list for this iteration
            current_messages = messages + tool_messages
            
            # Generate response with tools
            response_text, _ = await self.llm.generate(
                current_messages, system_prompt
            )

            logger.info(f"LLM Response: {response_text}")
            
            logger.info("Receive LLM response: {}".format(response_text))

            # Translate tool format if needed
<<<<<<< HEAD
                def translate_tool_format(text):
                    """
                    Translate from simple format to nested JSON if the first line is a tool name.

                    FROM:
                    filesystem_list_directory
                    {"path": "/home"}

                    TO:
                    {
                    "tool": "filesystem_list_directory",
                    "parameters": {
                        "path": "/home"
                    }
                    }
                    """
                    lines = text.strip().split('\n', 1)
                    if len(lines) < 2:
                        return text

                    potential_tool_name = lines[0].strip()
                    potential_params = lines[1].strip()

                    # Check if first line looks like a tool name (no spaces, no JSON characters)
                    if ' ' in potential_tool_name or '{' in potential_tool_name or '}' in potential_tool_name:
                        return text

                    # Try to parse the second part as JSON
                    try:
                        params = json.loads(potential_params)
                        # Create the new format
                        transformed = {
                            "tool": potential_tool_name,
                            "parameters": params
                        }
                        return json.dumps(transformed)
                    except json.JSONDecodeError:
                        return text

                # Apply translation if needed
                response_text = translate_tool_format(response_text)

                tool_call = json.loads(response_text)
                if 'parameters' not in tool_call:
                    tool_call['parameters'] = {}
=======
            def translate_tool_format(text):
                """
                Translate from simple format to nested JSON if the first line is a tool name.
                
                FROM:
                filesystem_list_directory
                {"path": "/home"}
                
                TO:
                {
                  "tool": "filesystem_list_directory",
                  "parameters": {
                    "path": "/home"
                  }
                }
                """
                lines = text.strip().split('\n', 1)
                if len(lines) < 2:
                    return text
                
                potential_tool_name = lines[0].strip()
                potential_params = lines[1].strip()
                
                # Check if first line looks like a tool name (no spaces, no JSON characters)
                if ' ' in potential_tool_name or '{' in potential_tool_name or '}' in potential_tool_name:
                    return text
                
                # Try to parse the second part as JSON
                try:
                    params = json.loads(potential_params)
                    # Create the new format
                    transformed = {
                        "tool": potential_tool_name,
                        "parameters": params
                    }
                    return json.dumps(transformed)
                except json.JSONDecodeError:
                    return text
            
            # Apply translation if needed
            response_text = translate_tool_format(response_text)
            
            try:
                tool_call = json.loads(response_text)
>>>>>>> 1d29efdd

                if isinstance(tool_call, dict) and "tool" in tool_call and "parameters" in tool_call:
                    # This is an MCP tool call
                    tool_name = tool_call["tool"]
                    tool_args = tool_call["parameters"]
                    
                    logger.info(f"Executing MCP tool: {tool_name} with args: {tool_args}")
                    
<<<<<<< HEAD
=======
                    # Check for attempt_completion tool
>>>>>>> 1d29efdd
                    if tool_name == ATTEMPT_COMPLETION_TOOL_NAME:
                        # This is a task completion signal
                        logger.info("Detected attempt_completion tool call, completing task")
                        
                        # Get the completion result
                        self.task_completed = True
                        self.completion_result = tool_args.get("result", "Task completed successfully.")
                        
                        # Set the final response from the completion result
                        final_response = self.completion_result
                        
                        # Add command execution logic if provided
                        command = tool_args.get("command")
                        if command:
                            logger.info(f"Completion includes command to demonstrate result: {command}")
                            # Note: In a real implementation, you might want to execute this command
                            # or notify the UI to execute it
                        
                        # Log the completion
                        tool_messages.append({
                            "role": "assistant",
                            "content": f"I've completed the task: {self.completion_result}"
                        })
                        
                        # Break the loop as the task is complete
                        break
<<<<<<< HEAD
                
                    # Find the server for this tool
                    # server_name = tool_call["server"] #self.mcp_hub.find_server_for_tool(tool_name)
                    # server_name = self.mcp_hub.find_server_for_tool(tool_name)
                    server_name = server_tools_map.get(tool_name)
=======
                    
                    # Process regular MCP tool
                    # Find the server for this tool
                    server_name = tool_call.get("server")
>>>>>>> 1d29efdd
                    
                    # If server_name is None, try to search tool name in mcp_hub
                    if not server_name:
                        server_name = self.mcp_hub.find_server_for_tool(tool_name)
                        if server_name:
                            logger.info(f"Found server {server_name} for tool {tool_name} via mcp_hub search")
                        else:
                            tool_result = f"Error: Tool {tool_name} not found in any available server."
                            logger.error(tool_result)
                            
                            # Add to conversation history
                            tool_messages.append({
                                "role": "assistant",
                                "content": response_text
                            })
                            
                            tool_messages.append({
                                "role": "user",
                                "content": tool_result
                            })
                            continue
                    
                    # Execute the tool if we have a valid server_name
                    if server_name:
                        success, tool_result = await self.mcp_hub.execute_tool(
                            server_name, tool_name, tool_args, chat_id
                        )
                        
                        if not success:
<<<<<<< HEAD
                            tool_result = f"Error executing tool {tool_name}: {tool_result}"
                            logger.error(tool_result)
                        logger.info("Call tool result: " + str(tool_result))

                    # Add tool result to messages for context
                    tool_messages.append({
                        "role": "assistant",
                        "content": response_text
                    })
                    
                    tool_messages.append({
                        "role": "user",
                        #"content": str("thinking and try to answer the previous user query according to following information: " + tool_result + "\n")
                        "content": str(tool_result)
                    })
                    
=======
                            error_message = f"Error executing tool {tool_name}: {tool_result}"
                            logger.error(error_message)
                            
                            # Create a more structured message that guides the LLM's decision
                            decision_prompt = (
                                f"A tool execution error occurred:\n"
                                f"Tool: {tool_name}\n"
                                f"Error: {tool_result}\n\n"
                                f"Based on this error, you have two options:\n"
                                f"1. CONTINUE: If you think this error is non-fatal and you can try an alternative approach\n"
                                f"2. STOP: If you think this error prevents task completion and you should provide a final response\n\n"
                                f"Respond with either:\n"
                                f"- To continue: Explain your alternative approach and proceed with another tool call\n"
                                f"- To stop: Use the attempt_completion tool with an explanation of why the task cannot be completed"
                            )
                            
                            # Add to conversation history
                            tool_messages.append({
                                "role": "assistant",
                                "content": response_text
                            })
                            
                            tool_messages.append({
                                "role": "user",
                                "content": decision_prompt
                            })
                        else:
                            logger.info("Call Tools result: {}".format(tool_result))

                            # Add successful tool result to messages for context
                            tool_messages.append({
                                "role": "assistant",
                                "content": response_text
                            })
                            
                            tool_messages.append({
                                "role": "user",
                                "content": str(tool_result)
                            })
>>>>>>> 1d29efdd
                    # Continue to next iteration
                    continue
                else:
                    # Not a tool call, just a regular response
                    final_response = response_text
                    break
            except json.JSONDecodeError as e:
                # Not JSON, just a regular response
                logger.info(f"Response is not a JSON tool call: {str(e)}")
<<<<<<< HEAD

                # Add tool result to messages for context
=======
>>>>>>> 1d29efdd
                tool_messages.append({
                    "role": "assistant",
                    "content": response_text
                })
                
                tool_messages.append({
                    "role": "user",
<<<<<<< HEAD
                    #"content": str("thinking and try to answer the previous user query according to following information: " + tool_result + "\n")
                    "content": str("your json has error, analysis and fix error, the JSON object must be formatted: " + str(e))
                })
                continue
            
=======
                    "content": str("check whether complete the react loop, if so, call attempt_completion tool with final response")
                })
                final_response = response_text
                continue

>>>>>>> 1d29efdd
            # If we've reached the max iterations, generate a final response
            if iteration == self.max_iterations:
                # Create messages with all tool results
                final_messages = messages + tool_messages
                
                # Add a prompt to summarize
                final_messages.append({
                    "role": "user",
                    "content": "Please provide a final response based on the tool results above."
                })
                
                # Generate final response (no tools this time)
                final_response, _ = await self.llm.generate(final_messages, system_prompt)
        
        # Save the conversation in the database with more metadata
        try:
            # Determine if we should include cluster information
            cluster_id = None
            if current_cluster:
                # Try to find the cluster ID by name (if implemented in the db_manager)
                try:
                    cluster = self.db_manager.get_cluster_by_name(current_cluster)
                    if cluster:
                        cluster_id = cluster["id"]
                except Exception as cluster_err:
                    logger.warning(f"Could not get cluster ID: {str(cluster_err)}")
            
            # Add the chat message with additional metadata
            chat_id = self.db_manager.add_chat_message(
                user_message=user_message,
                assistant_message=final_response,
                cluster_id=cluster_id,
                metadata={
                    "iterations": iteration,
                    "execution_time": time.time() - start_time,
                    "tool_count": len(tool_messages) // 2  # Each tool use is 2 messages (call + result)
                }
            )
            logger.info(f"Saved chat message with ID {chat_id}")
        except Exception as e:
            logger.error(f"Failed to save chat message: {str(e)}")
        
        # Create metadata dictionary with execution info
        metadata = {
            "task_completed": self.task_completed,
            "completion_result": self.completion_result,
            "iterations": iteration,
            "execution_time": time.time() - start_time,
            "tool_count": len(tool_messages) // 2
        }
        
        # Return the final response, chat ID, and metadata
        return final_response, chat_id, metadata<|MERGE_RESOLUTION|>--- conflicted
+++ resolved
@@ -200,53 +200,7 @@
             logger.info("Receive LLM response: {}".format(response_text))
 
             # Translate tool format if needed
-<<<<<<< HEAD
-                def translate_tool_format(text):
-                    """
-                    Translate from simple format to nested JSON if the first line is a tool name.
-
-                    FROM:
-                    filesystem_list_directory
-                    {"path": "/home"}
-
-                    TO:
-                    {
-                    "tool": "filesystem_list_directory",
-                    "parameters": {
-                        "path": "/home"
-                    }
-                    }
-                    """
-                    lines = text.strip().split('\n', 1)
-                    if len(lines) < 2:
-                        return text
-
-                    potential_tool_name = lines[0].strip()
-                    potential_params = lines[1].strip()
-
-                    # Check if first line looks like a tool name (no spaces, no JSON characters)
-                    if ' ' in potential_tool_name or '{' in potential_tool_name or '}' in potential_tool_name:
-                        return text
-
-                    # Try to parse the second part as JSON
-                    try:
-                        params = json.loads(potential_params)
-                        # Create the new format
-                        transformed = {
-                            "tool": potential_tool_name,
-                            "parameters": params
-                        }
-                        return json.dumps(transformed)
-                    except json.JSONDecodeError:
-                        return text
-
-                # Apply translation if needed
-                response_text = translate_tool_format(response_text)
-
-                tool_call = json.loads(response_text)
-                if 'parameters' not in tool_call:
-                    tool_call['parameters'] = {}
-=======
+
             def translate_tool_format(text):
                 """
                 Translate from simple format to nested JSON if the first line is a tool name.
@@ -291,7 +245,6 @@
             
             try:
                 tool_call = json.loads(response_text)
->>>>>>> 1d29efdd
 
                 if isinstance(tool_call, dict) and "tool" in tool_call and "parameters" in tool_call:
                     # This is an MCP tool call
@@ -300,10 +253,8 @@
                     
                     logger.info(f"Executing MCP tool: {tool_name} with args: {tool_args}")
                     
-<<<<<<< HEAD
-=======
+
                     # Check for attempt_completion tool
->>>>>>> 1d29efdd
                     if tool_name == ATTEMPT_COMPLETION_TOOL_NAME:
                         # This is a task completion signal
                         logger.info("Detected attempt_completion tool call, completing task")
@@ -330,19 +281,12 @@
                         
                         # Break the loop as the task is complete
                         break
-<<<<<<< HEAD
                 
                     # Find the server for this tool
                     # server_name = tool_call["server"] #self.mcp_hub.find_server_for_tool(tool_name)
                     # server_name = self.mcp_hub.find_server_for_tool(tool_name)
                     server_name = server_tools_map.get(tool_name)
-=======
-                    
-                    # Process regular MCP tool
-                    # Find the server for this tool
-                    server_name = tool_call.get("server")
->>>>>>> 1d29efdd
-                    
+
                     # If server_name is None, try to search tool name in mcp_hub
                     if not server_name:
                         server_name = self.mcp_hub.find_server_for_tool(tool_name)
@@ -363,15 +307,13 @@
                                 "content": tool_result
                             })
                             continue
-                    
                     # Execute the tool if we have a valid server_name
-                    if server_name:
+                    else:
                         success, tool_result = await self.mcp_hub.execute_tool(
                             server_name, tool_name, tool_args, chat_id
                         )
                         
                         if not success:
-<<<<<<< HEAD
                             tool_result = f"Error executing tool {tool_name}: {tool_result}"
                             logger.error(tool_result)
                         logger.info("Call tool result: " + str(tool_result))
@@ -388,47 +330,6 @@
                         "content": str(tool_result)
                     })
                     
-=======
-                            error_message = f"Error executing tool {tool_name}: {tool_result}"
-                            logger.error(error_message)
-                            
-                            # Create a more structured message that guides the LLM's decision
-                            decision_prompt = (
-                                f"A tool execution error occurred:\n"
-                                f"Tool: {tool_name}\n"
-                                f"Error: {tool_result}\n\n"
-                                f"Based on this error, you have two options:\n"
-                                f"1. CONTINUE: If you think this error is non-fatal and you can try an alternative approach\n"
-                                f"2. STOP: If you think this error prevents task completion and you should provide a final response\n\n"
-                                f"Respond with either:\n"
-                                f"- To continue: Explain your alternative approach and proceed with another tool call\n"
-                                f"- To stop: Use the attempt_completion tool with an explanation of why the task cannot be completed"
-                            )
-                            
-                            # Add to conversation history
-                            tool_messages.append({
-                                "role": "assistant",
-                                "content": response_text
-                            })
-                            
-                            tool_messages.append({
-                                "role": "user",
-                                "content": decision_prompt
-                            })
-                        else:
-                            logger.info("Call Tools result: {}".format(tool_result))
-
-                            # Add successful tool result to messages for context
-                            tool_messages.append({
-                                "role": "assistant",
-                                "content": response_text
-                            })
-                            
-                            tool_messages.append({
-                                "role": "user",
-                                "content": str(tool_result)
-                            })
->>>>>>> 1d29efdd
                     # Continue to next iteration
                     continue
                 else:
@@ -438,11 +339,8 @@
             except json.JSONDecodeError as e:
                 # Not JSON, just a regular response
                 logger.info(f"Response is not a JSON tool call: {str(e)}")
-<<<<<<< HEAD
 
                 # Add tool result to messages for context
-=======
->>>>>>> 1d29efdd
                 tool_messages.append({
                     "role": "assistant",
                     "content": response_text
@@ -450,19 +348,11 @@
                 
                 tool_messages.append({
                     "role": "user",
-<<<<<<< HEAD
                     #"content": str("thinking and try to answer the previous user query according to following information: " + tool_result + "\n")
                     "content": str("your json has error, analysis and fix error, the JSON object must be formatted: " + str(e))
                 })
                 continue
-            
-=======
-                    "content": str("check whether complete the react loop, if so, call attempt_completion tool with final response")
-                })
-                final_response = response_text
-                continue
-
->>>>>>> 1d29efdd
+
             # If we've reached the max iterations, generate a final response
             if iteration == self.max_iterations:
                 # Create messages with all tool results
